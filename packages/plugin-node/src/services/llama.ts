--- conflicted
+++ resolved
@@ -646,11 +646,7 @@
             const embeddingModel =
                 process.env.OLLAMA_EMBEDDING_MODEL || "mxbai-embed-large";
             elizaLogger.info(
-<<<<<<< HEAD
-                `Using Ollama API for embeddings with model ${embeddingModel}`
-=======
                 `Using Ollama API for embeddings with model ${embeddingModel} (base: ${ollamaModel})`
->>>>>>> d0aed6d3
             );
 
             const response = await fetch(`${ollamaUrl}/api/embeddings`, {
@@ -675,8 +671,6 @@
         // Use local GGUF model
         if (!this.sequence) {
             throw new Error("Sequence not initialized");
-<<<<<<< HEAD
-=======
         }
 
         const ollamaUrl =
@@ -740,7 +734,7 @@
     }
 
     private async ollamaEmbedding(text: string): Promise<number[]> {
-        const ollamaModel = process.env.OLLAMA_MODEL;
+        // const ollamaModel = process.env.OLLAMA_MODEL;
         const ollamaUrl =
             process.env.OLLAMA_SERVER_URL || "http://localhost:11434";
         const embeddingModel =
@@ -821,135 +815,12 @@
     private async localEmbedding(text: string): Promise<number[]> {
         if (!this.sequence) {
             throw new Error("Sequence not initialized");
->>>>>>> d0aed6d3
         }
 
         const embeddingContext = await this.model.createEmbeddingContext();
         const embedding = await embeddingContext.getEmbeddingFor(text);
         return embedding?.vector ? [...embedding.vector] : undefined;
     }
-
-    private async ollamaCompletion(prompt: string): Promise<string> {
-        const ollamaModel = process.env.OLLAMA_MODEL;
-        const ollamaUrl =
-            process.env.OLLAMA_SERVER_URL || "http://localhost:11434";
-        elizaLogger.info(
-            `Using Ollama API at ${ollamaUrl} with model ${ollamaModel}`
-        );
-
-        const response = await fetch(`${ollamaUrl}/api/generate`, {
-            method: "POST",
-            headers: { "Content-Type": "application/json" },
-            body: JSON.stringify({
-                model: ollamaModel,
-                prompt: prompt,
-                stream: false,
-                options: {
-                    temperature: 0.7,
-                    stop: ["\n"],
-                    frequency_penalty: 0.5,
-                    presence_penalty: 0.5,
-                    num_predict: 256,
-                },
-            }),
-        });
-
-        if (!response.ok) {
-            throw new Error(`Ollama request failed: ${response.statusText}`);
-        }
-
-        const result = await response.json();
-        return result.response;
-    }
-
-    private async ollamaEmbedding(text: string): Promise<number[]> {
-        // const ollamaModel = process.env.OLLAMA_MODEL;
-        const ollamaUrl =
-            process.env.OLLAMA_SERVER_URL || "http://localhost:11434";
-        const embeddingModel =
-            process.env.OLLAMA_EMBEDDING_MODEL || "mxbai-embed-large";
-        elizaLogger.info(
-            `Using Ollama API for embeddings with model ${embeddingModel}`
-        );
-
-        const response = await fetch(`${ollamaUrl}/api/embeddings`, {
-            method: "POST",
-            headers: { "Content-Type": "application/json" },
-            body: JSON.stringify({
-                model: embeddingModel,
-                prompt: text,
-            }),
-        });
-
-        if (!response.ok) {
-            throw new Error(
-                `Ollama embeddings request failed: ${response.statusText}`
-            );
-        }
-
-        const result = await response.json();
-        return result.embedding;
-    }
-
-    private async localCompletion(prompt: string): Promise<string> {
-        if (!this.sequence) {
-            throw new Error("Sequence not initialized");
-        }
-
-        const tokens = this.model!.tokenize(prompt);
-
-        // tokenize the words to punish
-        const wordsToPunishTokens = wordsToPunish
-            .map((word) => this.model!.tokenize(word))
-            .flat();
-
-        const repeatPenalty: LlamaContextSequenceRepeatPenalty = {
-            punishTokens: () => wordsToPunishTokens,
-            penalty: 1.2,
-            frequencyPenalty: 0.5,
-            presencePenalty: 0.5,
-        };
-
-        const responseTokens: Token[] = [];
-
-        for await (const token of this.sequence.evaluate(tokens, {
-            temperature: 0.7,
-            repeatPenalty: repeatPenalty,
-            yieldEogToken: false,
-        })) {
-            const current = this.model.detokenize([...responseTokens, token]);
-            if (current.includes("\n")) {
-                elizaLogger.info("Stop sequence found");
-                break;
-            }
-
-            responseTokens.push(token);
-            process.stdout.write(this.model!.detokenize([token]));
-            if (responseTokens.length > 256) {
-                elizaLogger.info("Max tokens reached");
-                break;
-            }
-        }
-
-        const response = this.model!.detokenize(responseTokens);
-
-        if (!response) {
-            throw new Error("Response is undefined");
-        }
-
-        await this.sequence.clearHistory();
-        return response;
-    }
-
-    private async localEmbedding(text: string): Promise<number[]> {
-        if (!this.sequence) {
-            throw new Error("Sequence not initialized");
-        }
-
-        const embeddingContext = await this.model.createEmbeddingContext();
-        const embedding = await embeddingContext.getEmbeddingFor(text);
-        return embedding?.vector ? [...embedding.vector] : undefined;
-    }
 }
 
 export default LlamaService;