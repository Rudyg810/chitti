--- conflicted
+++ resolved
@@ -198,12 +198,9 @@
         const trimmedInput = trimTokens(input, 8000, "gpt-4o-mini");
         const embedding = await embeddingModel.queryEmbed(trimmedInput);
         return embedding;
-<<<<<<< HEAD
-    } catch (error) {
-=======
+
         // eslint-disable-next-line
     } catch (_error) {
->>>>>>> a9d8417e
         elizaLogger.warn(
             "Local embedding not supported in browser, falling back to remote embedding."
         );
